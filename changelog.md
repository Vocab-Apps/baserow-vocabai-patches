--- conflicted
+++ resolved
@@ -24,7 +24,6 @@
 * Resolve circular dependency in `FieldWithFiltersAndSortsSerializer` [#1113](https://gitlab.com/bramw/baserow/-/issues/1113)
 * Fix various misspellings. Contributed by [@Josh Soref](https://github.com/jsoref/) using [check-spelling.dev](https://check-spelling.dev/)
 * Fixed a bug when importing Airtable base with a date field less than 1000. [#1046](https://gitlab.com/bramw/baserow/-/issues/1046)
-<<<<<<< HEAD
 * Prefetch field options on views that are iterated over on field update realtime events [#1113](https://gitlab.com/bramw/baserow/-/issues/1113)
 * Clearing cell values multi-selected from right to left with backspace shifts selection to the right and results in wrong deletion. [#1134](https://gitlab.com/bramw/baserow/-/issues/1134)
 * Fixed a bug that prevent to use arrows keys in the grid view when a formula field is selected. [#1136](https://gitlab.com/bramw/baserow/-/issues/1136)
@@ -36,9 +35,7 @@
 * Fix view and fields getting out of date on realtime updates. [#1112](https://gitlab.com/bramw/baserow/-/issues/1112)
 * Make it possible to copy/paste/import from/to text values for multi-select and file fields. [#913](https://gitlab.com/bramw/baserow/-/issues/913)
 * Users can copy/paste images into a file field. [#367](https://gitlab.com/bramw/baserow/-/issues/367)
-=======
 * Fixed error when sharing a view publicly with sorts more than one multi-select field. [#1082](https://gitlab.com/bramw/baserow/-/issues/1082)
->>>>>>> 706c780e
 
 ### Breaking Changes
 
